#!/bin/bash

files=(50 100 200 300 500 700 1000 1500 2000)

for i in ${files[@]}; do
<<<<<<< HEAD
  eosls /store/group/lpcsuep/Scouting/QCDv3/E03/HT${i} > HT${i}v3.txt 
done
eosls /store/group/lpcsuep/Scouting/Data/RunA > DataRunA.txt 
=======
  eosls /store/group/lpcsuep/Scouting/QCDv3/E03/2018/HT${i} > HT${i}v3.txt 
done
#eosls /store/group/lpcsuep/Scouting/Data/RunA > DataRunA.txt 
>>>>>>> fb9abc0c
<|MERGE_RESOLUTION|>--- conflicted
+++ resolved
@@ -3,12 +3,6 @@
 files=(50 100 200 300 500 700 1000 1500 2000)
 
 for i in ${files[@]}; do
-<<<<<<< HEAD
-  eosls /store/group/lpcsuep/Scouting/QCDv3/E03/HT${i} > HT${i}v3.txt 
-done
-eosls /store/group/lpcsuep/Scouting/Data/RunA > DataRunA.txt 
-=======
   eosls /store/group/lpcsuep/Scouting/QCDv3/E03/2018/HT${i} > HT${i}v3.txt 
 done
-#eosls /store/group/lpcsuep/Scouting/Data/RunA > DataRunA.txt 
->>>>>>> fb9abc0c
+#eosls /store/group/lpcsuep/Scouting/Data/RunA > DataRunA.txt 